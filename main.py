import os

from aruco_detector import SimpleArUcoDetector
from xmp_parser import SimpleXMPParser


def main():
    parser = SimpleXMPParser()
    cameras = parser.load_all_cameras("data")
    print(f"Loaded {len(cameras)} cameras")

    detector = SimpleArUcoDetector()
    detections = detector.detect_from_directory("data")

    for cam_id, cam in cameras.items():
        pos = cam["position"]
        print(f"{cam_id}: {pos[0]:.3f}, {pos[1]:.3f}, {pos[2]:.3f}")
<<<<<<< HEAD
        markers = detections.get(cam_id, {})
        if not markers:
            print("  no markers detected")
        else:
            for marker_id, center in markers.items():
                print(f"  marker {marker_id}: {center[0]:.1f}, {center[1]:.1f}")
=======
        for marker_id, center in detections.get(cam_id, {}).items():
            print(f"  marker {marker_id}: {center[0]:.1f}, {center[1]:.1f}")
>>>>>>> dee92320


if __name__ == "__main__":
    main()<|MERGE_RESOLUTION|>--- conflicted
+++ resolved
@@ -15,18 +15,12 @@
     for cam_id, cam in cameras.items():
         pos = cam["position"]
         print(f"{cam_id}: {pos[0]:.3f}, {pos[1]:.3f}, {pos[2]:.3f}")
-<<<<<<< HEAD
         markers = detections.get(cam_id, {})
         if not markers:
             print("  no markers detected")
         else:
             for marker_id, center in markers.items():
                 print(f"  marker {marker_id}: {center[0]:.1f}, {center[1]:.1f}")
-=======
-        for marker_id, center in detections.get(cam_id, {}).items():
-            print(f"  marker {marker_id}: {center[0]:.1f}, {center[1]:.1f}")
->>>>>>> dee92320
-
 
 if __name__ == "__main__":
     main()